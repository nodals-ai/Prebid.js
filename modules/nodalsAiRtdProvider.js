--- conflicted
+++ resolved
@@ -266,14 +266,9 @@
    * @param {string} key - The key of the data to retrieve.
    * @returns {string|null} - The data from localStorage, or null if not found.
    */
-<<<<<<< HEAD
   // eslint-disable-next-line no-dupe-class-members
   #readFromStorage() {
     const key = this.#overrides?.storageKey || this.STORAGE_KEY;
-=======
-
-  #readFromStorage(key) {
->>>>>>> 6b3b1fbe
     if (
       this.storage.hasLocalStorage() &&
       this.storage.localStorageIsEnabled()
@@ -362,7 +357,6 @@
   /**
    * Initiates the request to fetch rule data from the publisher endpoint.
    */
-<<<<<<< HEAD
   // eslint-disable-next-line no-dupe-class-members
   #fetchData() {
     if (this.#dataFetchInProgress) {
@@ -370,12 +364,6 @@
     }
     this.#dataFetchInProgress = true;
     const endpointUrl = this.#getEndpointUrl(this.#userConsent);
-=======
-
-  #fetchRules(userConsent) {
-    const endpointUrl = this.#getEndpointUrl(userConsent);
->>>>>>> 6b3b1fbe
-
     const callback = {
       success: (response, req) => {
         this.#dataFetchInProgress = false;
